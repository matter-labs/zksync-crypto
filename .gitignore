target/
**/*.rs.bk
Cargo.lock
.vscode
*.log
<<<<<<< HEAD
.idea/
.DS_Store
=======
.idea
>>>>>>> 3b518637
<|MERGE_RESOLUTION|>--- conflicted
+++ resolved
@@ -3,9 +3,4 @@
 Cargo.lock
 .vscode
 *.log
-<<<<<<< HEAD
-.idea/
-.DS_Store
-=======
-.idea
->>>>>>> 3b518637
+.idea