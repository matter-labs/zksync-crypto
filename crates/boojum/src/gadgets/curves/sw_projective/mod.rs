--- conflicted
+++ resolved
@@ -516,8 +516,6 @@
         let result = self.add_sub_mixed_impl(cs, other_xy, true);
 
         Self::conditionally_select(cs, is_point2_inf, self, &result)
-<<<<<<< HEAD
-=======
     }
 
     pub unsafe fn convert_to_affine<CS: ConstraintSystem<F>>(&mut self, cs: &mut CS) -> (NN, NN) {
@@ -525,7 +523,6 @@
         let y = self.y.div_unchecked(cs, &mut self.z);
 
         (x, y)
->>>>>>> 936cf2d2
     }
 
     pub fn convert_to_affine_or_default<CS: ConstraintSystem<F>>(
