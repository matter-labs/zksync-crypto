--- conflicted
+++ resolved
@@ -473,7 +473,6 @@
         new
     }
 
-<<<<<<< HEAD
     pub fn add_mixed_inf_pass<CS: ConstraintSystem<F>>(
         &mut self,
         cs: &mut CS,
@@ -485,10 +484,8 @@
         Self::conditionally_select(cs, is_other_inf, self, &result)
     }
 
-=======
     /// Unsafe: expects the argument point is a valid affine point (i.e. not the point at infinity)
     /// Otherwise, the result is incorrect
->>>>>>> 81ea71c5
     pub fn add_mixed<CS: ConstraintSystem<F>>(
         &mut self,
         cs: &mut CS,
