use crate::boojum::cs::implementations::proof::Proof;
use crate::boojum::cs::implementations::prover::ProofConfig;
use crate::boojum::cs::implementations::utils::domain_generator_for_size;
use crate::boojum::cs::implementations::verifier::VerificationKey;
use crate::boojum::cs::implementations::verifier::VerificationKeyCircuitGeometry;
use crate::boojum::cs::oracle::TreeHasher;
use crate::boojum::cs::LookupParameters;
use crate::boojum::field::goldilocks::{GoldilocksExt2 as GLExt2, GoldilocksField as GL};
use crate::boojum::field::traits::field_like::PrimeFieldLike;
use crate::boojum::field::Field as BoojumField;
use crate::boojum::field::PrimeField as BoojumPrimeField;

use crate::franklin_crypto::bellman::pairing::Engine;
use crate::franklin_crypto::bellman::plonk::better_better_cs::cs::ConstraintSystem;
use crate::franklin_crypto::bellman::plonk::better_better_cs::cs::*;
use crate::franklin_crypto::bellman::plonk::better_better_cs::gates::selector_optimized_with_d_next::SelectorOptimizedWidth4MainGateWithDNext;
use crate::franklin_crypto::bellman::{Field, PrimeField, PrimeFieldRepr, SynthesisError};
use crate::franklin_crypto::plonk::circuit::allocated_num::{AllocatedNum, Num};
use crate::franklin_crypto::plonk::circuit::bigint_new::BITWISE_LOGICAL_OPS_TABLE_NAME;
use crate::franklin_crypto::plonk::circuit::boolean::Boolean;
use crate::franklin_crypto::plonk::circuit::custom_rescue_gate::Rescue5CustomGate;
use crate::franklin_crypto::plonk::circuit::goldilocks::prime_field_like::{GoldilocksAsFieldWrapper, GoldilocksExtAsFieldWrapper};
use crate::franklin_crypto::plonk::circuit::goldilocks::GoldilocksField;
use crate::franklin_crypto::plonk::circuit::linear_combination::LinearCombination;
use crate::franklin_crypto::plonk::circuit::Assignment;

use crate::implementations::poseidon2::pow::ConcretePoseidon2SpongeGadget;
use crate::traits::circuit::*;
use crate::traits::transcript::CircuitGLTranscript;
use crate::traits::tree_hasher::CircuitGLTreeHasher;
use crate::traits::*;
use crate::verifier_structs::allocated_vk::AllocatedVerificationKey;
use crate::verifier_structs::challenges::{ChallengesHolder, EvaluationsHolder};
use crate::verifier_structs::constants::ConstantsHolder;
use crate::verifier_structs::{allocated_proof::*, *};

mod first_step;
mod fri;
mod quotient_contributions;
pub(crate) mod utils;

use first_step::*;
use fri::*;
use pow::RecursivePoWRunner;
use quotient_contributions::*;
use utils::*;

#[derive(Clone, Debug, serde::Serialize)]
pub struct WrapperCircuit<
    E: Engine,
    HS: TreeHasher<GL, Output = E::Fr>,
    H: CircuitGLTreeHasher<E, CircuitOutput = Num<E>, NonCircuitSimulator = HS>,
    TR: CircuitGLTranscript<E, CircuitCompatibleCap = H::CircuitOutput>,
    PWF: ProofWrapperFunction<E>,
> {
    pub witness: Option<Proof<GL, HS, GLExt2>>,
    pub vk: VerificationKey<GL, H::NonCircuitSimulator>,
    pub fixed_parameters: VerificationKeyCircuitGeometry,
    pub transcript_params: TR::TranscriptParameters,
    pub wrapper_function: PWF,
}

impl<
        E: Engine,
        HS: TreeHasher<GL, Output = E::Fr>,
        H: CircuitGLTreeHasher<E, CircuitOutput = Num<E>, NonCircuitSimulator = HS>,
        TR: CircuitGLTranscript<E, CircuitCompatibleCap = H::CircuitOutput>,
        PWF: ProofWrapperFunction<E>,
    > Circuit<E> for WrapperCircuit<E, HS, H, TR, PWF>
{
    type MainGate = SelectorOptimizedWidth4MainGateWithDNext;

    fn declare_used_gates() -> Result<Vec<Box<dyn GateInternal<E>>>, SynthesisError> {
        Ok(vec![Self::MainGate::default().into_internal(), Rescue5CustomGate::default().into_internal()])
    }

    fn synthesize<CS: ConstraintSystem<E> + 'static>(&self, cs: &mut CS) -> Result<(), SynthesisError> {
        // Add table for range check
        let columns3 = vec![PolyIdentifier::VariablesPolynomial(0), PolyIdentifier::VariablesPolynomial(1), PolyIdentifier::VariablesPolynomial(2)];

        let name = BITWISE_LOGICAL_OPS_TABLE_NAME;
        let bitwise_logic_table = LookupTableApplication::new(name, TwoKeysOneValueBinopTable::<E, XorBinop>::new(8, name), columns3.clone(), None, true);
        cs.add_table(bitwise_logic_table).unwrap();

        // Prepare for proof verification
        let verifier_builder = self.wrapper_function.builder_for_wrapper();
        let verifier = verifier_builder.create_wrapper_verifier(cs);

        let proof_config = self.wrapper_function.proof_config_for_compression_step();
        let fixed_parameters = self.fixed_parameters.clone();

        let vk = AllocatedVerificationKey::<E, H>::allocate_constant(&self.vk, &fixed_parameters);

        let proof: AllocatedProof<E, H> = AllocatedProof::allocate_from_witness(cs, &self.witness, &verifier, &fixed_parameters, &proof_config)?;

        // Verify proof
        let correct = crate::verifier::verify::<E, CS, H, TR, ConcretePoseidon2SpongeGadget<E>>(cs, self.transcript_params.clone(), &proof_config, &proof, &verifier, &fixed_parameters, &vk)?;
        Boolean::enforce_equal(cs, &correct, &Boolean::constant(true))?;

        // Aggregate PI
        let _pi = aggregate_public_inputs(cs, &proof.public_inputs)?;

        Ok(())
    }
}

#[derive(Clone)]
pub struct WrapperCircuitWidth3NoLookupNoCustomGate<
    E: Engine,
    HS: TreeHasher<GL, Output = E::Fr>,
    H: CircuitGLTreeHasher<E, CircuitOutput = Num<E>, NonCircuitSimulator = HS>,
    TR: CircuitGLTranscript<E, CircuitCompatibleCap = H::CircuitOutput>,
    PWF: ProofWrapperFunction<E>,
> {
    pub witness: Option<Proof<GL, HS, GLExt2>>,
    pub vk: VerificationKey<GL, H::NonCircuitSimulator>,
    pub fixed_parameters: VerificationKeyCircuitGeometry,
    pub transcript_params: TR::TranscriptParameters,
    pub wrapper_function: PWF,
}

impl<
        E: Engine,
        HS: TreeHasher<GL, Output = E::Fr>,
        H: CircuitGLTreeHasher<E, CircuitOutput = Num<E>, NonCircuitSimulator = HS>,
        TR: CircuitGLTranscript<E, CircuitCompatibleCap = H::CircuitOutput>,
        PWF: ProofWrapperFunction<E>,
    > Circuit<E> for WrapperCircuitWidth3NoLookupNoCustomGate<E, HS, H, TR, PWF>
{
    type MainGate = rescue_poseidon::franklin_crypto::bellman::plonk::better_better_cs::gates::naive_main_gate::NaiveMainGate;

    fn declare_used_gates() -> Result<Vec<Box<dyn GateInternal<E>>>, SynthesisError> {
        Ok(vec![Self::MainGate::default().into_internal()])
    }

    fn synthesize<CS: ConstraintSystem<E> + 'static>(&self, cs: &mut CS) -> Result<(), SynthesisError> {
        // Prepare for proof verification
        let verifier_builder = self.wrapper_function.builder_for_wrapper();
        let verifier = verifier_builder.create_wrapper_verifier(cs);

        let proof_config = self.wrapper_function.proof_config_for_compression_step();
        let fixed_parameters = self.fixed_parameters.clone();

        let vk = AllocatedVerificationKey::<E, H>::allocate_constant(&self.vk, &fixed_parameters);
        let proof: AllocatedProof<E, H> = AllocatedProof::allocate_from_witness(cs, &self.witness, &verifier, &fixed_parameters, &proof_config)?;
        // Verify proof
        let correct = crate::verifier::verify::<E, CS, H, TR, ConcretePoseidon2SpongeGadget<E>>(cs, self.transcript_params.clone(), &proof_config, &proof, &verifier, &fixed_parameters, &vk)?;
        Boolean::enforce_equal(cs, &correct, &Boolean::constant(true))?;

        // Aggregate PI
        let _pi = aggregate_public_inputs(cs, &proof.public_inputs)?;

        Ok(())
    }
}

pub fn verify<E: Engine, CS: ConstraintSystem<E> + 'static, H: CircuitGLTreeHasher<E>, TR: CircuitGLTranscript<E, CircuitCompatibleCap = H::CircuitOutput>, POW: RecursivePoWRunner<E>>(
    cs: &mut CS,
    transcript_params: TR::TranscriptParameters,
    proof_config: &ProofConfig,
    proof: &AllocatedProof<E, H>,
    verifier: &WrapperVerifier<E, CS>,
    fixed_parameters: &VerificationKeyCircuitGeometry,
    vk: &AllocatedVerificationKey<E, H>,
) -> Result<Boolean, SynthesisError> {
    let mut validity_flags = Vec::with_capacity(256);

    let mut transcript = TR::new(cs, transcript_params)?;
    let mut challenges = ChallengesHolder::new(cs);

    // prepare constants
    let constants = ConstantsHolder::generate(proof_config, verifier, fixed_parameters);
    assert_eq!(fixed_parameters.cap_size, vk.setup_merkle_tree_cap.len());

    let public_input_opening_tuples = verify_first_step(cs, proof, vk, &mut challenges, &mut transcript, verifier, fixed_parameters, &constants)?;

    validity_flags.extend(check_quotient_contributions_in_z(cs, proof, &challenges, verifier, fixed_parameters, &constants)?);
    validity_flags.extend(verify_fri_part::<E, CS, H, TR, POW>(
        cs,
        proof,
        vk,
        &mut challenges,
        &mut transcript,
        public_input_opening_tuples,
        verifier,
        fixed_parameters,
        &constants,
    )?);

    let correct = smart_and(cs, &validity_flags)?;

    Ok(correct)
}

/// aggregate public inputs to one scalar field element
fn aggregate_public_inputs<E: Engine, CS: ConstraintSystem<E>>(cs: &mut CS, public_inputs: &[GoldilocksField<E>]) -> Result<Num<E>, SynthesisError> {
    let chunk_bit_size = (GL::CAPACITY_BITS / 8) * 8;
    assert!(
        public_inputs.len() * chunk_bit_size <= E::Fr::CAPACITY as usize,
        "scalar field capacity is not enough to fit all public inputs"
    );

    // Firstly we check that public inputs have correct size
<<<<<<< HEAD
    use rescue_poseidon::franklin_crypto::plonk::circuit::goldilocks::range_check_for_num_bits_coarsely;
    for pi in public_inputs.iter() {
        range_check_for_num_bits_coarsely(cs, &pi.into_num(), 64, false)?;
=======
    for pi in public_inputs.iter() {
        if let Ok(_) = cs.get_table(BITWISE_LOGICAL_OPS_TABLE_NAME) {
            range_check_with_lookup(cs, &pi.into_num(), chunk_bit_size)?;
        } else {
            range_check_with_naive(cs, &pi.into_num(), chunk_bit_size)?;
        }
>>>>>>> 6b58b20b
    }

    // compute aggregated pi value
    let mut tmp = E::Fr::one();
    let mut shift_repr = <E::Fr as PrimeField>::Repr::from(1);
    shift_repr.shl(chunk_bit_size as u32);
    let shift = E::Fr::from_repr(shift_repr).unwrap();

    let mut lc = LinearCombination::<E>::zero();
    for pi in public_inputs.iter().rev() {
        lc.add_assign_number_with_coeff(&pi.into_num(), tmp);
        tmp.mul_assign(&shift);
    }

    // allocate as pi
    let pi = Num::Variable(AllocatedNum::alloc_input(cs, || Ok(*lc.get_value().get()?))?);

    // check sum
    let mut minus_one = E::Fr::one();
    minus_one.negate();
    lc.add_assign_number_with_coeff(&pi, minus_one);
    lc.enforce_zero(cs)?;

    Ok(pi)
}

pub fn range_check_with_naive<E: Engine, CS: ConstraintSystem<E>>(cs: &mut CS, num: &Num<E>, num_bits: usize) -> Result<(), SynthesisError> {
    use rescue_poseidon::franklin_crypto::plonk::circuit::goldilocks::range_check_for_num_bits;
    range_check_for_num_bits(cs, num, num_bits)?;

    Ok(())
}

pub fn range_check_with_lookup<E: Engine, CS: ConstraintSystem<E>>(cs: &mut CS, num: &Num<E>, num_bits: usize) -> Result<(), SynthesisError> {
    let table = cs.get_table(BITWISE_LOGICAL_OPS_TABLE_NAME).unwrap();
    use rescue_poseidon::franklin_crypto::plonk::circuit::bigint_new::enforce_range_check_using_bitop_table;
    enforce_range_check_using_bitop_table(cs, &num.get_variable(), num_bits, table, false)?;
    Ok(())
}<|MERGE_RESOLUTION|>--- conflicted
+++ resolved
@@ -201,18 +201,12 @@
     );
 
     // Firstly we check that public inputs have correct size
-<<<<<<< HEAD
-    use rescue_poseidon::franklin_crypto::plonk::circuit::goldilocks::range_check_for_num_bits_coarsely;
-    for pi in public_inputs.iter() {
-        range_check_for_num_bits_coarsely(cs, &pi.into_num(), 64, false)?;
-=======
     for pi in public_inputs.iter() {
         if let Ok(_) = cs.get_table(BITWISE_LOGICAL_OPS_TABLE_NAME) {
             range_check_with_lookup(cs, &pi.into_num(), chunk_bit_size)?;
         } else {
             range_check_with_naive(cs, &pi.into_num(), chunk_bit_size)?;
         }
->>>>>>> 6b58b20b
     }
 
     // compute aggregated pi value
