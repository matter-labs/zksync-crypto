[package]
name = "snark_wrapper"
version.workspace = true
edition.workspace = true
authors.workspace = true
homepage.workspace = true
repository.workspace = true
license.workspace = true
keywords.workspace = true
categories.workspace = true
description = "ZKsync snark wrapper"

[dependencies]
rescue_poseidon.workspace = true
<<<<<<< HEAD

=======
serde = { version = "1", features = ["derive"] }
>>>>>>> d5a415e7
derivative = "2"
rand = "0.4"<|MERGE_RESOLUTION|>--- conflicted
+++ resolved
@@ -12,10 +12,6 @@
 
 [dependencies]
 rescue_poseidon.workspace = true
-<<<<<<< HEAD
-
-=======
 serde = { version = "1", features = ["derive"] }
->>>>>>> d5a415e7
 derivative = "2"
 rand = "0.4"